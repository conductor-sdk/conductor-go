--- conflicted
+++ resolved
@@ -53,14 +53,12 @@
 	TagsClient = client.TagsApiService{
 		APIClient: apiClient,
 	}
-<<<<<<< HEAD
 	ApplicationClient = client.NewApplicationClient(apiClient)
 	EnvironmentClient = client.NewEnvironmentClient(apiClient)
 	IntegrationClient = client.NewIntegrationClient(apiClient)
 	PromptClient      = client.NewPromptClient(apiClient)
 	UserClient        = client.NewUserClient(apiClient)
-=======
->>>>>>> 5a1cfe53
+
 )
 
 var TaskRunner = worker.NewTaskRunnerWithApiClient(apiClient)
