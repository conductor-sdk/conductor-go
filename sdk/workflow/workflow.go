//  Licensed under the Apache License, Version 2.0 (the "License"); you may not use this file except in compliance with
//  the License. You may obtain a copy of the License at
//
//  http://www.apache.org/licenses/LICENSE-2.0
//
//  Unless required by applicable law or agreed to in writing, software distributed under the License is distributed on
//  an "AS IS" BASIS, WITHOUT WARRANTIES OR CONDITIONS OF ANY KIND, either express or implied. See the License for the
//  specific language governing permissions and limitations under the License.

package workflow

import (
	"encoding/json"

	"github.com/conductor-sdk/conductor-go/sdk/model"
	"github.com/conductor-sdk/conductor-go/sdk/workflow/executor"
	log "github.com/sirupsen/logrus"
)

type TimeoutPolicy string

const (
	TimeOutWorkflow TimeoutPolicy = "TIME_OUT_WF"
	AlertOnly       TimeoutPolicy = "ALERT_ONLY"
)

type ConductorWorkflow struct {
	executor                      *executor.WorkflowExecutor
	name                          string
	version                       int32
	description                   string
	ownerEmail                    string
	tasks                         []TaskInterface
	timeoutPolicy                 TimeoutPolicy
	timeoutSeconds                int64
	failureWorkflow               string
	inputParameters               []string
	outputParameters              map[string]interface{}
	inputTemplate                 map[string]interface{}
	variables                     map[string]interface{}
	restartable                   bool
	workflowStatusListenerEnabled bool
<<<<<<< HEAD
=======
	idempotencyKey                string
>>>>>>> 5a1cfe53
}

func NewConductorWorkflow(executor *executor.WorkflowExecutor) *ConductorWorkflow {
	return &ConductorWorkflow{
		executor:      executor,
		timeoutPolicy: AlertOnly,
		restartable:   true,
	}
}

func (workflow *ConductorWorkflow) Name(name string) *ConductorWorkflow {
	workflow.name = name
	return workflow
}

func (workflow *ConductorWorkflow) IdempotencyKey(idempotencyKey string) *ConductorWorkflow {
	workflow.idempotencyKey = idempotencyKey
	return workflow
}

func (workflow *ConductorWorkflow) Version(version int32) *ConductorWorkflow {
	workflow.version = version
	return workflow
}

func (workflow *ConductorWorkflow) Description(description string) *ConductorWorkflow {
	workflow.description = description
	return workflow
}

func (workflow *ConductorWorkflow) TimeoutPolicy(timeoutPolicy TimeoutPolicy, timeoutSeconds int64) *ConductorWorkflow {
	workflow.timeoutPolicy = timeoutPolicy
	workflow.timeoutSeconds = timeoutSeconds
	return workflow
}

func (workflow *ConductorWorkflow) TimeoutSeconds(timeoutSeconds int64) *ConductorWorkflow {
	workflow.timeoutSeconds = timeoutSeconds
	return workflow
}

// FailureWorkflow name of the workflow to execute when this workflow fails.
// Failure workflows can be used for handling compensation logic
func (workflow *ConductorWorkflow) FailureWorkflow(failureWorkflow string) *ConductorWorkflow {
	workflow.failureWorkflow = failureWorkflow
	return workflow
}

// Restartable if the workflow can be restarted after it has reached terminal state.
// Set this to false if restarting workflow can have side effects
func (workflow *ConductorWorkflow) Restartable(restartable bool) *ConductorWorkflow {
	workflow.restartable = restartable
	return workflow
}

// WorkflowStatusListenerEnabled if the workflow status listener need to be enabled.
func (workflow *ConductorWorkflow) WorkflowStatusListenerEnabled(workflowStatusListenerEnabled bool) *ConductorWorkflow {
	workflow.workflowStatusListenerEnabled = workflowStatusListenerEnabled
	return workflow
}

// OutputParameters Workflow outputs. Workflow output follows similar structure as task inputs
// See https://conductor.netflix.com/how-tos/Tasks/task-inputs.html for more details
func (workflow *ConductorWorkflow) OutputParameters(outputParameters interface{}) *ConductorWorkflow {
	workflow.outputParameters = getInputAsMap(outputParameters)
	return workflow
}

// InputTemplate template input to the workflow.  Can have combination of variables (e.g. ${workflow.input.abc}) and
// static values
func (workflow *ConductorWorkflow) InputTemplate(inputTemplate interface{}) *ConductorWorkflow {
	workflow.inputTemplate = getInputAsMap(inputTemplate)
	return workflow
}

// Variables Workflow variables are set using SET_VARIABLE task.  Excellent way to maintain business state
// e.g. Variables can maintain business/user specific states which can be queried and inspected to find out the state of the workflow
func (workflow *ConductorWorkflow) Variables(variables interface{}) *ConductorWorkflow {
	workflow.variables = getInputAsMap(variables)
	return workflow
}

// InputParameters List of the input parameters to the workflow.  Used ONLY for the documentation purpose.
func (workflow *ConductorWorkflow) InputParameters(inputParameters ...string) *ConductorWorkflow {
	workflow.inputParameters = inputParameters
	return workflow
}

func (workflow *ConductorWorkflow) OwnerEmail(ownerEmail string) *ConductorWorkflow {
	workflow.ownerEmail = ownerEmail
	return workflow
}

func (workflow *ConductorWorkflow) GetName() (name string) {
	return workflow.name
}

func (workflow *ConductorWorkflow) GetOutputParameters() (outputParameters map[string]interface{}) {
	return workflow.outputParameters
}

func (workflow *ConductorWorkflow) GetVersion() (version int32) {
	return workflow.version
}

func (workflow *ConductorWorkflow) Add(task TaskInterface) *ConductorWorkflow {
	workflow.tasks = append(workflow.tasks, task)
	return workflow
}

// Register the workflow definition with the server. If overwrite is set, the definition on the server will be overwritten.
// When not set, the call fails if there is any change in the workflow definition between the server and what is being registered.
func (workflow *ConductorWorkflow) Register(overwrite bool) error {
	return workflow.executor.RegisterWorkflow(overwrite, workflow.ToWorkflowDef())
}

// Register the workflow definition with the server. If overwrite is set, the definition on the server will be overwritten.
// When not set, the call fails if there is any change in the workflow definition between the server and what is being registered.
func (workflow *ConductorWorkflow) UnRegister() error {
	return workflow.executor.UnRegisterWorkflow(workflow.name, workflow.version)
}

// StartWorkflowWithInput ExecuteWorkflowWithInput Execute the workflow with specific input.  The input struct MUST be serializable to JSON
// Returns the workflow Id that can be used to monitor and get the status of the workflow execution
func (workflow *ConductorWorkflow) StartWorkflowWithInput(input interface{}) (workflowId string, err error) {
	version := workflow.GetVersion()
	return workflow.executor.StartWorkflow(
		&model.StartWorkflowRequest{
			Name:        workflow.GetName(),
			Version:     version,
			Input:       getInputAsMap(input),
			WorkflowDef: workflow.ToWorkflowDef(),
		},
	)
}

// StartWorkflow starts the workflow execution with startWorkflowRequest that allows you to specify more details like task domains, correlationId etc.
// Returns the ID of the newly created workflow
func (workflow *ConductorWorkflow) StartWorkflow(startWorkflowRequest *model.StartWorkflowRequest) (workflowId string, err error) {
	startWorkflowRequest.WorkflowDef = workflow.ToWorkflowDef()
	return workflow.executor.StartWorkflow(startWorkflowRequest)
}

// ExecuteWorkflowWithInput Execute the workflow with specific input and wait for the workflow to complete or until the task specified as waitUntil is completed.
// waitUntilTask Reference name of the task which MUST be completed before returning the output.  if specified as empty string, then the call waits until the
// workflow completes or reaches the timeout (as specified on the server)
// The input struct MUST be serializable to JSON
// Returns the workflow output
func (workflow *ConductorWorkflow) ExecuteWorkflowWithInput(input interface{}, waitUntilTask string) (worfklowRun *model.WorkflowRun, err error) {
	version := workflow.GetVersion()
	return workflow.executor.ExecuteWorkflow(
		&model.StartWorkflowRequest{
			Name:        workflow.GetName(),
			Version:     version,
			Input:       getInputAsMap(input),
			WorkflowDef: workflow.ToWorkflowDef(),
		},
		waitUntilTask,
	)
}

// StartWorkflowsAndMonitorExecution Starts the workflow execution and returns a channel that can be used to monitor the workflow execution
// This method is useful for short duration workflows that are expected to complete in few seconds.  For long-running workflows use GetStatus APIs to periodically check the status
func (workflow *ConductorWorkflow) StartWorkflowsAndMonitorExecution(startWorkflowRequest *model.StartWorkflowRequest) (executionChannel executor.WorkflowExecutionChannel, err error) {
	workflowId, err := workflow.StartWorkflow(startWorkflowRequest)
	if err != nil {
		return nil, err
	}
	return workflow.executor.MonitorExecution(workflowId)
}

func getInputAsMap(input interface{}) map[string]interface{} {
	if input == nil {
		return nil
	}
	casted, ok := input.(map[string]interface{})
	if ok {
		return casted
	}
	data, err := json.Marshal(input)
	if err != nil {
		log.Debug(
			"Failed to parse input",
			", reason: ", err.Error(),
		)
		return nil
	}
	var parsedInput map[string]interface{}
	json.Unmarshal(data, &parsedInput)
	return parsedInput
}

// ToWorkflowDef converts the workflow to the JSON serializable format
func (workflow *ConductorWorkflow) ToWorkflowDef() *model.WorkflowDef {
	return &model.WorkflowDef{
		Name:                          workflow.name,
		Description:                   workflow.description,
		Version:                       workflow.version,
		Tasks:                         getWorkflowTasksFromConductorWorkflow(workflow),
		InputParameters:               workflow.inputParameters,
		OutputParameters:              workflow.outputParameters,
		FailureWorkflow:               workflow.failureWorkflow,
		SchemaVersion:                 2,
		OwnerEmail:                    workflow.ownerEmail,
		TimeoutPolicy:                 string(workflow.timeoutPolicy),
		TimeoutSeconds:                workflow.timeoutSeconds,
		Variables:                     workflow.variables,
		InputTemplate:                 workflow.inputTemplate,
		Restartable:                   workflow.restartable,
		WorkflowStatusListenerEnabled: workflow.workflowStatusListenerEnabled,
	}
}

func getWorkflowTasksFromConductorWorkflow(workflow *ConductorWorkflow) []model.WorkflowTask {
	workflowTasks := make([]model.WorkflowTask, 0)
	for _, task := range workflow.tasks {
		workflowTasks = append(
			workflowTasks,
			task.toWorkflowTask()...,
		)
	}
	return workflowTasks
}<|MERGE_RESOLUTION|>--- conflicted
+++ resolved
@@ -40,10 +40,7 @@
 	variables                     map[string]interface{}
 	restartable                   bool
 	workflowStatusListenerEnabled bool
-<<<<<<< HEAD
-=======
 	idempotencyKey                string
->>>>>>> 5a1cfe53
 }
 
 func NewConductorWorkflow(executor *executor.WorkflowExecutor) *ConductorWorkflow {
