package executor

import (
	"context"
	"fmt"
	"github.com/conductor-sdk/conductor-go/pkg/model"
	"net/http"
	"time"

	"github.com/conductor-sdk/conductor-go/pkg/conductor_client/conductor_http_client"
	log "github.com/sirupsen/logrus"
)

type WorkflowExecutor struct {
	metadataClient  *conductor_http_client.MetadataResourceApiService
	taskClient      *conductor_http_client.TaskResourceApiService
	workflowClient  *conductor_http_client.WorkflowResourceApiService
	workflowMonitor *WorkflowMonitor
}

func NewWorkflowExecutor(apiClient *conductor_http_client.APIClient) *WorkflowExecutor {
	workflowClient := &conductor_http_client.WorkflowResourceApiService{
		APIClient: apiClient,
	}
	workflowExecutor := WorkflowExecutor{
		metadataClient: &conductor_http_client.MetadataResourceApiService{
			APIClient: apiClient,
		},
		taskClient: &conductor_http_client.TaskResourceApiService{
			APIClient: apiClient,
		},
		workflowClient:  workflowClient,
		workflowMonitor: NewWorkflowMonitor(workflowClient),
	}
	return &workflowExecutor
}

func (e *WorkflowExecutor) RegisterWorkflow(override bool, workflow *model.WorkflowDef) (*http.Response, error) {
	if override {
		return e.metadataClient.Update(
			context.Background(),
			[]model.WorkflowDef{
				*workflow,
			},
		)
	} else {
		return e.metadataClient.RegisterWorkflowDef(
			context.Background(),
			*workflow,
		)
	}
}

func (e *WorkflowExecutor) StartWorkflow(request *model.StartWorkflowRequest) (string, WorkflowExecutionChannel, error) {
	workflowId, err := e.executeWorkflow(nil, request)
	if err != nil {
		return "", nil, err
	}
	executionChannel, err := e.workflowMonitor.GenerateWorkflowExecutionChannel(workflowId)
	if err != nil {
		return "", nil, err
	}
	return workflowId, executionChannel, nil
}

func (e *WorkflowExecutor) ExecuteWorkflow(workflow *model.WorkflowDef, request *model.StartWorkflowRequest) (string, WorkflowExecutionChannel, error) {
	workflowId, err := e.executeWorkflow(workflow, request)
	if err != nil {
		return "", nil, err
	}
	executionChannel, err := e.workflowMonitor.GenerateWorkflowExecutionChannel(workflowId)
	if err != nil {
		return "", nil, err
	}
	return workflowId, executionChannel, nil
}

func WaitForWorkflowCompletionUntilTimeout(executionChannel WorkflowExecutionChannel, timeout time.Duration) (*model.Workflow, error) {
	select {
	case workflow, ok := <-executionChannel:
		if !ok {
			return nil, fmt.Errorf("channel closed")
		}
		return workflow, nil
	case <-time.After(timeout):
		return nil, fmt.Errorf("timeout")
	}
}

// ExecuteWorkflow Executes a workflow
// Returns workflow Id for the newly started workflow
<<<<<<< HEAD
func (e *WorkflowExecutor) executeWorkflow(workflow *http_model.WorkflowDef, request *http_model.StartWorkflowRequest) (string, error) {
	startWorkflowRequest := http_model.StartWorkflowRequest{
=======
func (e *WorkflowExecutor) executeWorkflow(workflow *model.WorkflowDef, request *model.StartWorkflowRequest) (string, error) {

	//inputAsMap, err := getInputAsMap(request.Input)
	//if err != nil {
	//	return "", err
	//}
	startWorkflowRequest := model.StartWorkflowRequest{
>>>>>>> 52c71927
		Name:                            request.Name,
		Version:                         request.Version,
		CorrelationId:                   request.CorrelationId,
		Input:                           request.Input,
		TaskToDomain:                    request.TaskToDomain,
		ExternalInputPayloadStoragePath: request.ExternalInputPayloadStoragePath,
		Priority:                        request.Priority,
	}
	if workflow != nil {
		startWorkflowRequest.WorkflowDef = workflow
	}
	workflowId, response, err := e.workflowClient.StartWorkflow1(
		context.Background(),
		startWorkflowRequest,
	)
	if err != nil {
		log.Debug(
			"Failed to start workflow",
			", reason: ", err.Error(),
			", name: ", request.Name,
			", version: ", request.Version,
			", input: ", request.Input,
			", workflowId: ", workflowId,
			", response: ", response,
		)
		return "", err
	}
	log.Debug(
		"Started workflow",
		", workflowId: ", workflowId,
		", name: ", request.Name,
		", version: ", request.Version,
		", input: ", request.Input,
	)
	return workflowId, err
}<|MERGE_RESOLUTION|>--- conflicted
+++ resolved
@@ -3,9 +3,10 @@
 import (
 	"context"
 	"fmt"
-	"github.com/conductor-sdk/conductor-go/pkg/model"
 	"net/http"
 	"time"
+
+	"github.com/conductor-sdk/conductor-go/pkg/model"
 
 	"github.com/conductor-sdk/conductor-go/pkg/conductor_client/conductor_http_client"
 	log "github.com/sirupsen/logrus"
@@ -89,18 +90,8 @@
 
 // ExecuteWorkflow Executes a workflow
 // Returns workflow Id for the newly started workflow
-<<<<<<< HEAD
-func (e *WorkflowExecutor) executeWorkflow(workflow *http_model.WorkflowDef, request *http_model.StartWorkflowRequest) (string, error) {
-	startWorkflowRequest := http_model.StartWorkflowRequest{
-=======
 func (e *WorkflowExecutor) executeWorkflow(workflow *model.WorkflowDef, request *model.StartWorkflowRequest) (string, error) {
-
-	//inputAsMap, err := getInputAsMap(request.Input)
-	//if err != nil {
-	//	return "", err
-	//}
 	startWorkflowRequest := model.StartWorkflowRequest{
->>>>>>> 52c71927
 		Name:                            request.Name,
 		Version:                         request.Version,
 		CorrelationId:                   request.CorrelationId,
