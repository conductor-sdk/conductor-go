--- conflicted
+++ resolved
@@ -61,7 +61,7 @@
 //  - batchSize Amount of tasks to be polled. Each polled task will be executed and updated within its own unique goroutine.
 //  - pollInterval Time to wait for between polls if there are no tasks available. Reduces excessive polling on the server when there is no work
 //  - domain Task domain. Optional for polling
-func (c *TaskRunner) StartWorkerWithDomain(taskType string, executeFunction model.TaskExecutionFunction, threadCount int, pollInterval time.Duration, domain string) error {
+func (c *TaskRunner) StartWorkerWithDomain(taskType string, executeFunction model.ExecuteTaskFunction, threadCount int, pollInterval time.Duration, domain string) error {
 	return c.startWorker(taskType, executeFunction, threadCount, pollInterval, domain)
 }
 
@@ -70,7 +70,7 @@
 //  - executeFunction Task execution function
 //  - batchSize Amount of tasks to be polled. Each polled task will be executed and updated within its own unique goroutine.
 //  - pollInterval Time to wait for between polls if there are no tasks available. Reduces excessive polling on the server when there is no work
-func (c *TaskRunner) StartWorker(taskType string, executeFunction model.TaskExecutionFunction, batchSize int, pollInterval time.Duration) error {
+func (c *TaskRunner) StartWorker(taskType string, executeFunction model.ExecuteTaskFunction, batchSize int, pollInterval time.Duration) error {
 	return c.startWorker(taskType, executeFunction, batchSize, pollInterval, "")
 }
 
@@ -93,7 +93,7 @@
 	c.workerWaitGroup.Wait()
 }
 
-func (c *TaskRunner) startWorker(taskType string, executeFunction model.TaskExecutionFunction, threadCount int, pollInterval time.Duration, taskDomain string) error {
+func (c *TaskRunner) startWorker(taskType string, executeFunction model.ExecuteTaskFunction, threadCount int, pollInterval time.Duration, taskDomain string) error {
 	var domain optional.String
 	if taskDomain != "" {
 		domain = optional.NewString(taskDomain)
@@ -121,7 +121,7 @@
 	return nil
 }
 
-func (c *TaskRunner) pollAndExecute(taskType string, executeFunction model.TaskExecutionFunction, pollInterval time.Duration, domain optional.String) error {
+func (c *TaskRunner) pollAndExecute(taskType string, executeFunction model.ExecuteTaskFunction, pollInterval time.Duration, domain optional.String) error {
 	defer concurrency.HandlePanicError("poll_and_execute")
 	for c.isWorkerAlive(taskType) {
 		isTaskQueueEmpty, err := c.runBatch(taskType, executeFunction, pollInterval, domain)
@@ -142,7 +142,7 @@
 	return nil
 }
 
-func (c *TaskRunner) runBatch(taskType string, executeFunction model.TaskExecutionFunction, pollInterval time.Duration, domain optional.String) (bool, error) {
+func (c *TaskRunner) runBatch(taskType string, executeFunction model.ExecuteTaskFunction, pollInterval time.Duration, domain optional.String) (bool, error) {
 	batchSize, err := c.getAvailableWorkerAmount(taskType)
 	if err != nil {
 		return false, err
@@ -166,11 +166,7 @@
 	return false, nil
 }
 
-<<<<<<< HEAD
-func (c *TaskRunner) executeAndUpdateTask(taskType string, task http_model.Task, executeFunction model.TaskExecutionFunction) error {
-=======
-func (c *TaskRunner) executeAndUpdateTask(taskType string, task model.Task, executeFunction model.TaskExecuteFunction) error {
->>>>>>> 52c71927
+func (c *TaskRunner) executeAndUpdateTask(taskType string, task model.Task, executeFunction model.ExecuteTaskFunction) error {
 	defer concurrency.HandlePanicError("execute_and_update_task")
 	taskResult, err := c.executeTask(&task, executeFunction)
 	if err != nil {
@@ -221,11 +217,7 @@
 	return tasks, nil
 }
 
-<<<<<<< HEAD
-func (c *TaskRunner) executeTask(t *http_model.Task, executeFunction model.TaskExecutionFunction) (*http_model.TaskResult, error) {
-=======
-func (c *TaskRunner) executeTask(t *model.Task, executeFunction model.TaskExecuteFunction) (*model.TaskResult, error) {
->>>>>>> 52c71927
+func (c *TaskRunner) executeTask(t *model.Task, executeFunction model.ExecuteTaskFunction) (*model.TaskResult, error) {
 	log.Trace(
 		"Executing task of type: ", t.TaskDefName,
 		", taskId: ", t.TaskId,
@@ -252,11 +244,7 @@
 	return taskResult, nil
 }
 
-<<<<<<< HEAD
-func (c *TaskRunner) updateTaskWithRetry(taskType string, taskResult *http_model.TaskResult) error {
-=======
-func (c *TaskRunner) updateTask(taskType string, taskResult *model.TaskResult) error {
->>>>>>> 52c71927
+func (c *TaskRunner) updateTaskWithRetry(taskType string, taskResult *model.TaskResult) error {
 	log.Debug(
 		"Updating task of type: ", taskType,
 		", taskId: ", taskResult.TaskId,
@@ -272,23 +260,6 @@
 			)
 			return nil
 		}
-<<<<<<< HEAD
-=======
-		amount := (1 << i)
-		time.Sleep(time.Duration(amount) * time.Second)
-	}
-	return fmt.Errorf("failed to update task %s after %d attempts", taskType, retryCount)
-}
-
-func (c *TaskRunner) _updateTask(taskType string, taskResult *model.TaskResult) error {
-	startTime := time.Now()
-	_, response, err := c.conductorTaskResourceClient.UpdateTask(context.Background(), taskResult)
-	spentTime := time.Since(startTime)
-	metrics_gauge.RecordTaskUpdateTime(
-		taskType, float64(spentTime.Milliseconds()),
-	)
-	if err != nil {
->>>>>>> 52c71927
 		metrics_counter.IncrementTaskUpdateError(taskType, err)
 		log.Debug(
 			"Failed to update task",
@@ -304,7 +275,7 @@
 	return fmt.Errorf("failed to update task %s after %d attempts", taskType, taskUpdateRetryAttemptsLimit)
 }
 
-func (c *TaskRunner) updateTask(taskType string, taskResult *http_model.TaskResult) (*http.Response, error) {
+func (c *TaskRunner) updateTask(taskType string, taskResult *model.TaskResult) (*http.Response, error) {
 	startTime := time.Now()
 	_, response, err := c.conductorTaskResourceClient.UpdateTask(context.Background(), taskResult)
 	spentTime := time.Since(startTime).Milliseconds()
