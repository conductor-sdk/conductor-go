package model

import (
<<<<<<< HEAD
	"encoding/json"
	"os"

	"github.com/conductor-sdk/conductor-go/pkg/http_model"
	"github.com/conductor-sdk/conductor-go/pkg/model/enum/task_result_status"
	log "github.com/sirupsen/logrus"
=======
	"github.com/conductor-sdk/conductor-go/pkg/http_model"
	"os"
>>>>>>> 8cd682a7
)

var hostname, _ = os.Hostname()

type TaskExecutionFunction func(t *http_model.Task) (interface{}, error)

type WorkflowValidator func(w *http_model.Workflow) (bool, error)

type TaskExecuteFunction2 func(t *interface{}) (*interface{}, error)

func GetTaskResultFromTask(task *http_model.Task) *http_model.TaskResult {
	return &http_model.TaskResult{
		TaskId:             task.TaskId,
		WorkflowInstanceId: task.WorkflowInstanceId,
		WorkerId:           hostname,
	}
<<<<<<< HEAD
}

func GetTaskResultFromTaskWithError(t *http_model.Task, err error) *http_model.TaskResult {
	taskResult := GetTaskResultFromTask(t)
	taskResult.Status = task_result_status.FAILED
	taskResult.ReasonForIncompletion = err.Error()
	return taskResult
}

func GetTaskResultFromTaskExecutionOutput(t *http_model.Task, taskExecutionOutput interface{}) (*http_model.TaskResult, error) {
	taskResult, ok := taskExecutionOutput.(*http_model.TaskResult)
	if !ok {
		taskResult := GetTaskResultFromTask(t)
		outputData, err := ConvertToMap(taskExecutionOutput)
		if err != nil {
			return nil, err
		}
		taskResult.OutputData = outputData
		return taskResult, nil
	}
	return taskResult, nil
}

func ConvertToMap(input interface{}) (map[string]interface{}, error) {
	if input == nil {
		return nil, nil
	}
	data, err := json.Marshal(input)
	if err != nil {
		log.Debug(
			"Failed to parse input",
			", reason: ", err.Error(),
		)
		return nil, err
	}
	var parsedInput map[string]interface{}
	json.Unmarshal(data, &parsedInput)
	return parsedInput, nil
=======

>>>>>>> 8cd682a7
}<|MERGE_RESOLUTION|>--- conflicted
+++ resolved
@@ -1,17 +1,12 @@
 package model
 
 import (
-<<<<<<< HEAD
 	"encoding/json"
 	"os"
 
 	"github.com/conductor-sdk/conductor-go/pkg/http_model"
 	"github.com/conductor-sdk/conductor-go/pkg/model/enum/task_result_status"
 	log "github.com/sirupsen/logrus"
-=======
-	"github.com/conductor-sdk/conductor-go/pkg/http_model"
-	"os"
->>>>>>> 8cd682a7
 )
 
 var hostname, _ = os.Hostname()
@@ -20,15 +15,13 @@
 
 type WorkflowValidator func(w *http_model.Workflow) (bool, error)
 
-type TaskExecuteFunction2 func(t *interface{}) (*interface{}, error)
-
 func GetTaskResultFromTask(task *http_model.Task) *http_model.TaskResult {
 	return &http_model.TaskResult{
 		TaskId:             task.TaskId,
 		WorkflowInstanceId: task.WorkflowInstanceId,
 		WorkerId:           hostname,
 	}
-<<<<<<< HEAD
+
 }
 
 func GetTaskResultFromTaskWithError(t *http_model.Task, err error) *http_model.TaskResult {
@@ -67,7 +60,4 @@
 	var parsedInput map[string]interface{}
 	json.Unmarshal(data, &parsedInput)
 	return parsedInput, nil
-=======
-
->>>>>>> 8cd682a7
 }