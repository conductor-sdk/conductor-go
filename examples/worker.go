--- conflicted
+++ resolved
@@ -5,13 +5,8 @@
 	"github.com/conductor-sdk/conductor-go/pkg/model/enum/task_result_status"
 )
 
-<<<<<<< HEAD
-func ExampleWorker(t *http_model.Task) (interface{}, error) {
-	taskResult := model.GetTaskResultFromTask(t)
-=======
 func ExampleWorker(t *model.Task) (taskResult *model.TaskResult, err error) {
 	taskResult = model.GetTaskResultFromTask(t)
->>>>>>> 52c71927
 	taskResult.OutputData = map[string]interface{}{
 		"key0": nil,
 		"key1": 3,
@@ -28,13 +23,8 @@
 	return taskResult, nil
 }
 
-<<<<<<< HEAD
-func SimpleWorker(t *http_model.Task) (interface{}, error) {
-	taskResult := model.GetTaskResultFromTask(t)
-=======
 func SimpleWorker(t *model.Task) (taskResult *model.TaskResult, err error) {
 	taskResult = model.GetTaskResultFromTask(t)
->>>>>>> 52c71927
 	taskResult.OutputData = map[string]interface{}{
 		"key": "value",
 	}
@@ -42,10 +32,6 @@
 	return taskResult, nil
 }
 
-<<<<<<< HEAD
-func OpenTreasureChest(t *http_model.Task) (interface{}, error) {
-	return t.InputData["importantValue"], nil
-=======
 func OpenTreasureChest(t *model.Task) (taskResult *model.TaskResult, err error) {
 	taskResult = model.GetTaskResultFromTask(t)
 	taskResult.OutputData = map[string]interface{}{
@@ -53,5 +39,4 @@
 	}
 	taskResult.Status = task_result_status.COMPLETED
 	return taskResult, nil
->>>>>>> 52c71927
 }